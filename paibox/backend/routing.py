--- conflicted
+++ resolved
@@ -81,10 +81,6 @@
     ) -> bool:
         if self.level == Level.L0:
             # L0-level node cannot add child.
-<<<<<<< HEAD
-            # TODO
-=======
->>>>>>> b49160f9
             raise AttributeError(f"L0-level node cannot add child")
 
         if self.is_full():
@@ -125,14 +121,9 @@
             return self
 
         if len(path) > self.level:
-<<<<<<< HEAD
-            # TODO
-            raise ValueError(f"The length of the {path} should be less than or equal to level, but yours is greater than")
-=======
             raise ValueError(
                 f"The length of the {path} should be less than or equal to level, but yours is greater than"
             )
->>>>>>> b49160f9
 
         if path[0] not in self.children:
             return None
