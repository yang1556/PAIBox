from typing import ClassVar, Optional, Union

import numpy as np
from paicorelib import HwConfig
from paicorelib import WeightPrecision as WP

from paibox.base import NeuDyn, SynSys
from paibox.exceptions import RegisterError, ShapeError
from paibox.types import DataArrayType, SynOutType, WeightType

from ..modules import BuildingModule
from ..neuron import Neuron
from ..projection import InputProj
from .conv_types import _KOrder3d, _KOrder4d
from .conv_utils import _fm_ndim1_check, _fm_ndim2_check
from .transforms import (
    AllToAll,
    ConnType,
    Conv1dForward,
    Conv2dForward,
    Conv2dHalfForward,
    ConvTranspose1dForward,
    ConvTranspose2dForward,
    Identity,
    MaskedLinear,
    OneToOne,
    Transform,
)

RIGISTER_MASTER_KEY_FORMAT = "{0}.output"


def _check_equal(num_in: int, num_out: int) -> int:
    if num_in != num_out:
        raise ShapeError(
            f"the number of source & destination neurons must be equal: {num_in} != {num_out}."
        )

    return num_in


class FullConnectedSyn(SynSys):
    comm: Transform
    _n_copied: int = 0
    """Counter of copies."""

    def __init__(
<<<<<<< HEAD
            self,
            source: Union[NeuDyn, InputProj],
            dest: NeuDyn,
            subclass_syn_name: str,
=======
        self,
        source: Union[NeuDyn, InputProj],
        target: NeuDyn,
        name: Optional[str] = None,
>>>>>>> 1439c07e
    ) -> None:
        super().__init__(name)

        self._source = source
        self._target = target

        self.set_memory("_synout", np.zeros((self.num_out,), dtype=np.int32))

        # Register itself with the master nodes of target.
        target.register_master(RIGISTER_MASTER_KEY_FORMAT.format(self.name), self)

        # If the source is `BuildingModule`, register itself with its module interface.
        if isinstance(source, BuildingModule):
            source.register_output(self)

    def __call__(self, *args, **kwargs) -> SynOutType:
        return self.update(*args, **kwargs)

    def update(self, spike: Optional[np.ndarray] = None, *args, **kwargs) -> SynOutType:
        # Retrieve the spike at index `timestamp` of the dest neurons
        if self.dest.is_working():
            if isinstance(self.source, InputProj):
                synin = self.source.output.copy() if spike is None else spike
            else:
                idx = self.dest.timestamp % HwConfig.N_TIMESLOT_MAX
                synin = self.source.output[idx].copy() if spike is None else spike
        else:
            # Retrieve 0 to the dest neurons if it is not working
            synin = np.zeros_like(self.source.spike)

        self._synout = self.comm(synin).ravel().astype(np.int32)
        return self._synout

    def reset_state(self, *args, **kwargs) -> None:
        # TODO Add other initialization methods in the future.
        self.reset_memory()  # Call reset of `StatusMemory`.

    def __copy__(self) -> "FullConnSyn":
        return self.__deepcopy__()

    def __deepcopy__(self, memo=None, _nil=[]) -> "FullConnSyn":
        self._n_copied += 1

        return FullConnSyn(
            self.source,
            self.dest,
            self.connectivity,
            ConnType.All2All,
            f"{self.name}_copied_{self._n_copied}",
        )

    def copy(
        self,
        source: Optional[Union[NeuDyn, InputProj]] = None,
        target: Optional[NeuDyn] = None,
    ) -> "FullConnSyn":
        copied = self.__copy__()
        if isinstance(source, (NeuDyn, InputProj)):
            copied.source = source

        if isinstance(target, NeuDyn):
            copied.target = target

        return copied

    @property
    def source(self) -> Union[NeuDyn, InputProj]:
        return self._source

    @source.setter
    def source(self, source: Union[NeuDyn, InputProj]) -> None:
        """Set a new source neuron."""
        if source.num_out != self.num_in:
            raise RegisterError(
                f"the number of source neurons before and after the change "
                f"is not equal, {source.num_out} != {self.num_in}."
            )

        self._source = source

    @property
    def target(self) -> NeuDyn:
        return self._target

    @target.setter
    def target(self, target: NeuDyn) -> None:
        """Set a new target neuron."""
        if target.num_in != self.num_out:
            raise RegisterError(
                f"the number of source neurons before and after the change "
                f"is not equal, {target.num_in} != {self.num_out}."
            )

        self._target.unregister_master(self.name)

        self._target = target
        # Allow the same target to register again.
        target.register_master(
            RIGISTER_MASTER_KEY_FORMAT.format(self.name), self, strict=False
        )

    @property
    def dest(self) -> NeuDyn:
        # TODO To maintain compatibility, the dest attribute is preserved.
        # Will be removed in a future version.
        return self._target

    @dest.setter
    def dest(self, target: NeuDyn) -> None:
        self.target = target

    @property
    def shape_in(self) -> tuple[int, ...]:
        return self._source.shape_out

    @property
    def shape_out(self) -> tuple[int, ...]:
        return self._target.shape_in

    @property
    def num_in(self) -> int:
        return self._source.num_out

    @property
    def num_out(self) -> int:
        return self._target.num_in

<<<<<<< HEAD

class FullConnectedSyn(Synapses, SynSys):
    comm: Transform

    def __init__(
            self,
            source: Union[NeuDyn, InputProj],
            dest: NeuDyn,
            name: Optional[str] = None,
    ) -> None:
        super(Synapses, self).__init__(name)
        super().__init__(source, dest, self.name)

        self.set_memory("_synout", np.zeros((self.num_out,), dtype=np.int32))

        # Register itself with the master nodes of destination.
        dest.register_master(RIGISTER_MASTER_KEY_FORMAT.format(self.name), self)

        # If the source is `BuildingModule`, register itself with its module interface.
        if isinstance(source, BuildingModule):
            source.register_output(self)

    def __call__(self, *args, **kwargs) -> SynOutType:
        return self.update(*args, **kwargs)

    def update(self, spike: Optional[np.ndarray] = None, *args, **kwargs) -> SynOutType:
        # Retrieve the spike at index `timestamp` of the dest neurons
        if self.dest.is_working():
            if isinstance(self.source, InputProj):
                synin = self.source.output.copy() if spike is None else spike
            else:
                idx = self.dest.timestamp % HwConfig.N_TIMESLOT_MAX
                synin = self.source.output[idx].copy() if spike is None else spike
        else:
            # Retrieve 0 to the dest neurons if it is not working
            synin = np.zeros_like(self.source.spike)

        self._synout = self.comm(synin).ravel().astype(np.int32)
        return self._synout

    def reset_state(self, *args, **kwargs) -> None:
        # TODO Add other initialization methods in the future.
        self.reset_memory()  # Call reset of `StatusMemory`.

    def _set_comm(self, comm: Transform) -> None:
        self.comm = comm

=======
>>>>>>> 1439c07e
    @property
    def output(self) -> SynOutType:
        return self._synout

    @property
    def weights(self) -> WeightType:
        return self.comm.weights

    @property
    def weight_precision(self) -> WP:
        return self.comm._get_wp(self.CFLAG_ENABLE_WP_OPTIMIZATION)

    @property
    def connectivity(self) -> WeightType:
        """The connectivity matrix in `np.bool_` or `np.int8` format."""
        return self.comm.connectivity


class FullConnSyn(FullConnectedSyn):
    def __init__(
<<<<<<< HEAD
            self,
            source: Union[NeuDyn, InputProj],
            dest: NeuDyn,
            weights: DataArrayType,
            conn_type: GConnType,
            name: Optional[str] = None,
=======
        self,
        source: Union[NeuDyn, InputProj],
        target: NeuDyn,
        weights: DataArrayType,
        conn_type: ConnType,
        name: Optional[str] = None,
>>>>>>> 1439c07e
    ) -> None:
        super().__init__(source, target, name)

        if conn_type is ConnType.One2One:
            comm = OneToOne(_check_equal(self.num_in, self.num_out), weights)
        elif conn_type is ConnType.Identity:
            if not isinstance(weights, (int, np.bool_, np.integer)):
                raise TypeError(
                    f"expected type int, np.bool_, np.integer, but got type {type(weights)}."
                )
            comm = Identity(_check_equal(self.num_in, self.num_out), weights)
        elif conn_type is ConnType.All2All:
            comm = AllToAll((self.num_in, self.num_out), weights)
        else:  # MatConn
            if not isinstance(weights, np.ndarray):
                raise TypeError(
                    f"expected type np.ndarray, but got type {type(weights)}."
                )
            if len(self.shape_in) > 2:
                raise ShapeError(
                    f"Expect the shape of source to have no more than 2 dimensions, "
                    f"but got {len(self.shape_in)}."
                )

            comm = MaskedLinear(self.shape_in, self.shape_out, weights)

        self.comm = comm


class Conv1dSyn(FullConnectedSyn):
    _spatial_ndim: ClassVar[int] = 1

    def __init__(
<<<<<<< HEAD
            self,
            source: Union[NeuDyn, InputProj],
            dest: Neuron,
            kernel: np.ndarray,
            stride: Tuple[int],
            padding: Tuple[int],
            order: _KOrder3d,
            name: Optional[str] = None,
=======
        self,
        source: Union[NeuDyn, InputProj],
        dest: Neuron,
        kernel: np.ndarray,
        stride: tuple[int],
        padding: tuple[int],
        dilation: tuple[int],
        order: _KOrder3d,
        name: Optional[str] = None,
>>>>>>> 1439c07e
    ) -> None:
        super().__init__(source, dest, name)

        if kernel.ndim != self._spatial_ndim + 2:
            raise ShapeError(
                f"convolution kernel dimension must be {self._spatial_ndim + 2}, but got {kernel.ndim}."
            )

        if order == "IOL":
            _kernel = np.swapaxes(kernel, 0, 1)
        else:
            _kernel = kernel.copy()

        # O,I,L
        out_channels, in_channels, kernel_l = _kernel.shape
        # C,L
        in_ch, in_l = _fm_ndim1_check(source.shape_out, "CL")
        out_l = (in_l + 2 * padding[0] - dilation[0] * (kernel_l - 1) - 1) // stride[
            0
        ] + 1

        if in_ch != in_channels:
            raise ShapeError(f"input channels mismatch: {in_ch} != {in_channels}.")

        if (_output_size := out_channels * out_l) != dest.num_in:
            raise ShapeError(f"Output size mismatch: {_output_size} != {dest.num_in}.")

        self.comm = Conv1dForward((in_l,), (out_l,), _kernel, stride, padding)


class Conv2dSyn(FullConnectedSyn):
    _spatial_ndim: ClassVar[int] = 2

    def __init__(
<<<<<<< HEAD
            self,
            source: Union[NeuDyn, InputProj],
            dest: Neuron,
            kernel: np.ndarray,
            stride: Tuple[int, int],
            padding: Tuple[int, int],
            order: _KOrder4d,
            name: Optional[str] = None,
=======
        self,
        source: Union[NeuDyn, InputProj],
        dest: Neuron,
        kernel: np.ndarray,
        stride: tuple[int, int],
        padding: tuple[int, int],
        dilation: tuple[int, int],
        order: _KOrder4d,
        name: Optional[str] = None,
>>>>>>> 1439c07e
    ) -> None:
        super().__init__(source, dest, name)

        if kernel.ndim != self._spatial_ndim + 2:
            raise ShapeError(
                f"convolution kernel dimension must be {self._spatial_ndim + 2}, but got {kernel.ndim}."
            )

        if order == "IOHW":
            _kernel = np.swapaxes(kernel, 0, 1)
        else:
            _kernel = kernel.copy()

        # O,I,H,W
        out_channels, in_channels, kernel_h, kernel_w = _kernel.shape
        # C,H,W
        in_ch, in_h, in_w = _fm_ndim2_check(source.shape_out, "CHW")
        out_h = (in_h + 2 * padding[0] - dilation[0] * (kernel_h - 1) - 1) // stride[
            0
        ] + 1
        out_w = (in_w + 2 * padding[1] - dilation[1] * (kernel_w - 1) - 1) // stride[
            1
        ] + 1

        if in_ch != in_channels:
            raise ShapeError(f"input channels mismatch: {in_ch} != {in_channels}.")

        if (_output_size := out_channels * out_h * out_w) != dest.num_in:
            raise ShapeError(
                f"Output size mismatch: {_output_size} ({out_channels}*{out_h}*{out_w}) "
                f"!= {dest.num_in}."
            )

        self.comm = Conv2dForward(
            (in_h, in_w), (out_h, out_w), _kernel, stride, padding
        )


class Conv2dHalfRollSyn(FullConnectedSyn):

    def __init__(
            self,
            source: Union[NeuDyn, InputProj],
            dest: Neuron,
            kernel: np.ndarray,
            stride: Tuple[int, int],
            padding: Tuple[int, int],
            order: _KOrder4d,
            name: Optional[str] = None,
    ) -> None:
        super().__init__(source, dest, name)


        if order == "IOHW":
            _kernel = np.swapaxes(kernel, 0, 1)
        else:
            _kernel = kernel.copy()

        # O,I,H,W
        out_channels, in_channels, kernel_h, kernel_w = _kernel.shape
        # C,H,W
        if len(source.shape_out) == 2:
            in_ch, in_h_delay = source.shape_out
            in_h = in_h_delay/kernel_h
            n = in_h_delay/in_h
        else:
            in_ch, in_h, in_w = _fm_ndim2_check(source.shape_out, "CHW")
            n = 1
            out_h = (in_h + 2 * padding[0] - kernel_h) // stride[0] + 1
            out_w = (in_w + 2 * padding[1] - kernel_w) // stride[1] + 1

        if in_ch != in_channels:
            raise ShapeError(f"input channels mismatch: {in_ch} != {in_channels}.")

        #comm = Conv2dForward((in_h, in_w), (out_h, out_w), _kernel, stride, padding)
        comm = Conv2dHalfForward(in_h, n, (out_h, out_w), _kernel, stride, padding)
        self._set_comm(comm)


class ConvTranspose1dSyn(FullConnectedSyn):
    _spatial_ndim: ClassVar[int] = 1

    def __init__(
<<<<<<< HEAD
            self,
            source: Union[NeuDyn, InputProj],
            dest: Neuron,
            kernel: np.ndarray,
            stride: Tuple[int],
            padding: Tuple[int],
            output_padding: Tuple[int],
            order: _KOrder3d,
            name: Optional[str] = None,
=======
        self,
        source: Union[NeuDyn, InputProj],
        dest: Neuron,
        kernel: np.ndarray,
        stride: tuple[int],
        padding: tuple[int],
        dilation: tuple[int],
        output_padding: tuple[int],
        order: _KOrder3d,
        name: Optional[str] = None,
>>>>>>> 1439c07e
    ) -> None:
        super().__init__(source, dest, name)

        if kernel.ndim != self._spatial_ndim + 2:
            raise ShapeError(
                f"convolution kernel dimension must be {self._spatial_ndim + 2}, but got {kernel.ndim}."
            )

        if order == "IOL":
            _kernel = np.swapaxes(kernel, 0, 1)
        else:
            _kernel = kernel.copy()

        # O,I,L
        out_channels, in_channels, kernel_l = _kernel.shape
        # C,L
        in_ch, in_l = _fm_ndim1_check(source.shape_out, "CL")
        out_l = (
            (in_l - 1) * stride[0]
            - 2 * padding[0]
            + dilation[0] * (kernel_l - 1)
            + output_padding[0]
            + 1
        )

        if in_ch != in_channels:
            raise ShapeError(f"input channels mismatch: {in_ch} != {in_channels}.")

        if (_output_size := out_channels * out_l) != dest.num_in:
            raise ShapeError(f"Output size mismatch: {_output_size} != {dest.num_in}.")

        self.comm = ConvTranspose1dForward(
            (in_l,), (out_l,), _kernel, stride, padding, output_padding
        )


class ConvTranspose2dSyn(FullConnectedSyn):
    _spatial_ndim: ClassVar[int] = 2

    def __init__(
<<<<<<< HEAD
            self,
            source: Union[NeuDyn, InputProj],
            dest: Neuron,
            kernel: np.ndarray,
            stride: Tuple[int, int],
            padding: Tuple[int, int],
            output_padding: Tuple[int, int],
            order: _KOrder4d,
            name: Optional[str] = None,
=======
        self,
        source: Union[NeuDyn, InputProj],
        dest: Neuron,
        kernel: np.ndarray,
        stride: tuple[int, int],
        padding: tuple[int, int],
        dilation: tuple[int, int],
        output_padding: tuple[int, int],
        order: _KOrder4d,
        name: Optional[str] = None,
>>>>>>> 1439c07e
    ) -> None:
        super().__init__(source, dest, name)

        if kernel.ndim != self._spatial_ndim + 2:
            raise ShapeError(
                f"convolution kernel dimension must be {self._spatial_ndim + 2}, but got {kernel.ndim}."
            )

        if order == "IOHW":
            _kernel = np.swapaxes(kernel, 0, 1)
        else:
            _kernel = kernel.copy()

        # O,I,H,W
        out_channels, in_channels, kernel_h, kernel_w = _kernel.shape
        # C,H,W
        in_ch, in_h, in_w = _fm_ndim2_check(source.shape_out, "CHW")
        out_h = (
            (in_h - 1) * stride[0]
            - 2 * padding[0]
            + dilation[0] * (kernel_h - 1)
            + output_padding[0]
            + 1
        )
        out_w = (
            (in_w - 1) * stride[1]
            - 2 * padding[1]
            + dilation[1] * (kernel_w - 1)
            + output_padding[1]
            + 1
        )

        if in_ch != in_channels:
            raise ShapeError(f"input channels mismatch: {in_ch} != {in_channels}.")

        if (_output_size := out_channels * out_h * out_w) != dest.num_in:
            raise ShapeError(f"Output size mismatch: {_output_size} != {dest.num_in}.")

        self.comm = ConvTranspose2dForward(
            (in_h, in_w), (out_h, out_w), _kernel, stride, padding, output_padding
<<<<<<< HEAD
        )

        self._set_comm(comm)


=======
        )
>>>>>>> 1439c07e
<|MERGE_RESOLUTION|>--- conflicted
+++ resolved
@@ -45,17 +45,10 @@
     """Counter of copies."""
 
     def __init__(
-<<<<<<< HEAD
-            self,
-            source: Union[NeuDyn, InputProj],
-            dest: NeuDyn,
-            subclass_syn_name: str,
-=======
         self,
         source: Union[NeuDyn, InputProj],
         target: NeuDyn,
         name: Optional[str] = None,
->>>>>>> 1439c07e
     ) -> None:
         super().__init__(name)
 
@@ -183,56 +176,6 @@
     def num_out(self) -> int:
         return self._target.num_in
 
-<<<<<<< HEAD
-
-class FullConnectedSyn(Synapses, SynSys):
-    comm: Transform
-
-    def __init__(
-            self,
-            source: Union[NeuDyn, InputProj],
-            dest: NeuDyn,
-            name: Optional[str] = None,
-    ) -> None:
-        super(Synapses, self).__init__(name)
-        super().__init__(source, dest, self.name)
-
-        self.set_memory("_synout", np.zeros((self.num_out,), dtype=np.int32))
-
-        # Register itself with the master nodes of destination.
-        dest.register_master(RIGISTER_MASTER_KEY_FORMAT.format(self.name), self)
-
-        # If the source is `BuildingModule`, register itself with its module interface.
-        if isinstance(source, BuildingModule):
-            source.register_output(self)
-
-    def __call__(self, *args, **kwargs) -> SynOutType:
-        return self.update(*args, **kwargs)
-
-    def update(self, spike: Optional[np.ndarray] = None, *args, **kwargs) -> SynOutType:
-        # Retrieve the spike at index `timestamp` of the dest neurons
-        if self.dest.is_working():
-            if isinstance(self.source, InputProj):
-                synin = self.source.output.copy() if spike is None else spike
-            else:
-                idx = self.dest.timestamp % HwConfig.N_TIMESLOT_MAX
-                synin = self.source.output[idx].copy() if spike is None else spike
-        else:
-            # Retrieve 0 to the dest neurons if it is not working
-            synin = np.zeros_like(self.source.spike)
-
-        self._synout = self.comm(synin).ravel().astype(np.int32)
-        return self._synout
-
-    def reset_state(self, *args, **kwargs) -> None:
-        # TODO Add other initialization methods in the future.
-        self.reset_memory()  # Call reset of `StatusMemory`.
-
-    def _set_comm(self, comm: Transform) -> None:
-        self.comm = comm
-
-=======
->>>>>>> 1439c07e
     @property
     def output(self) -> SynOutType:
         return self._synout
@@ -253,21 +196,12 @@
 
 class FullConnSyn(FullConnectedSyn):
     def __init__(
-<<<<<<< HEAD
-            self,
-            source: Union[NeuDyn, InputProj],
-            dest: NeuDyn,
-            weights: DataArrayType,
-            conn_type: GConnType,
-            name: Optional[str] = None,
-=======
         self,
         source: Union[NeuDyn, InputProj],
         target: NeuDyn,
         weights: DataArrayType,
         conn_type: ConnType,
         name: Optional[str] = None,
->>>>>>> 1439c07e
     ) -> None:
         super().__init__(source, target, name)
 
@@ -301,16 +235,6 @@
     _spatial_ndim: ClassVar[int] = 1
 
     def __init__(
-<<<<<<< HEAD
-            self,
-            source: Union[NeuDyn, InputProj],
-            dest: Neuron,
-            kernel: np.ndarray,
-            stride: Tuple[int],
-            padding: Tuple[int],
-            order: _KOrder3d,
-            name: Optional[str] = None,
-=======
         self,
         source: Union[NeuDyn, InputProj],
         dest: Neuron,
@@ -320,7 +244,6 @@
         dilation: tuple[int],
         order: _KOrder3d,
         name: Optional[str] = None,
->>>>>>> 1439c07e
     ) -> None:
         super().__init__(source, dest, name)
 
@@ -355,16 +278,6 @@
     _spatial_ndim: ClassVar[int] = 2
 
     def __init__(
-<<<<<<< HEAD
-            self,
-            source: Union[NeuDyn, InputProj],
-            dest: Neuron,
-            kernel: np.ndarray,
-            stride: Tuple[int, int],
-            padding: Tuple[int, int],
-            order: _KOrder4d,
-            name: Optional[str] = None,
-=======
         self,
         source: Union[NeuDyn, InputProj],
         dest: Neuron,
@@ -374,7 +287,6 @@
         dilation: tuple[int, int],
         order: _KOrder4d,
         name: Optional[str] = None,
->>>>>>> 1439c07e
     ) -> None:
         super().__init__(source, dest, name)
 
@@ -413,6 +325,7 @@
         )
 
 
+
 class Conv2dHalfRollSyn(FullConnectedSyn):
 
     def __init__(
@@ -458,17 +371,6 @@
     _spatial_ndim: ClassVar[int] = 1
 
     def __init__(
-<<<<<<< HEAD
-            self,
-            source: Union[NeuDyn, InputProj],
-            dest: Neuron,
-            kernel: np.ndarray,
-            stride: Tuple[int],
-            padding: Tuple[int],
-            output_padding: Tuple[int],
-            order: _KOrder3d,
-            name: Optional[str] = None,
-=======
         self,
         source: Union[NeuDyn, InputProj],
         dest: Neuron,
@@ -479,7 +381,6 @@
         output_padding: tuple[int],
         order: _KOrder3d,
         name: Optional[str] = None,
->>>>>>> 1439c07e
     ) -> None:
         super().__init__(source, dest, name)
 
@@ -520,17 +421,6 @@
     _spatial_ndim: ClassVar[int] = 2
 
     def __init__(
-<<<<<<< HEAD
-            self,
-            source: Union[NeuDyn, InputProj],
-            dest: Neuron,
-            kernel: np.ndarray,
-            stride: Tuple[int, int],
-            padding: Tuple[int, int],
-            output_padding: Tuple[int, int],
-            order: _KOrder4d,
-            name: Optional[str] = None,
-=======
         self,
         source: Union[NeuDyn, InputProj],
         dest: Neuron,
@@ -541,7 +431,6 @@
         output_padding: tuple[int, int],
         order: _KOrder4d,
         name: Optional[str] = None,
->>>>>>> 1439c07e
     ) -> None:
         super().__init__(source, dest, name)
 
@@ -582,12 +471,4 @@
 
         self.comm = ConvTranspose2dForward(
             (in_h, in_w), (out_h, out_w), _kernel, stride, padding, output_padding
-<<<<<<< HEAD
-        )
-
-        self._set_comm(comm)
-
-
-=======
-        )
->>>>>>> 1439c07e
+        )