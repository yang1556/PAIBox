--- conflicted
+++ resolved
@@ -585,11 +585,7 @@
             self.out_shape,
             self.ksize,
             self.stride,
-<<<<<<< HEAD
-        )
-
-
-=======
             self.padding,
         )
->>>>>>> 1439c07e
+
+
