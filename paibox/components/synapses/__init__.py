--- conflicted
+++ resolved
@@ -1,7 +1,2 @@
-<<<<<<< HEAD
-from .base import FullConnectedSyn, FullConnSyn, Conv2dSyn, DelayConnSyn, Conv2dHalfRollSyn
-from .transforms import GeneralConnType
-=======
 from .base import FullConnectedSyn, FullConnSyn
-from .transforms import ConnType
->>>>>>> 1439c07e
+from .transforms import ConnType