--- conflicted
+++ resolved
@@ -68,14 +68,9 @@
         self.num = num
 
         if isinstance(weights, np.ndarray) and not is_shape(weights, (num,)):
-<<<<<<< HEAD
-            # TODO Error description
-            raise ShapeError(f"Excepted shape is ({num},), but we got shape {weights.shape}")
-=======
             raise ShapeError(
                 f"Excepted shape is ({num},), but we got shape {weights.shape}"
             )
->>>>>>> b49160f9
 
         # The ndim of weights = 0 or 1.
         self.weights = np.asarray(weights, dtype=np.int8)
@@ -127,14 +122,9 @@
         self.conn_size = conn_size
 
         if isinstance(weights, np.ndarray) and not is_shape(weights, conn_size):
-<<<<<<< HEAD
-            # TODO Error description
-            raise ShapeError(f"Excepted shape is {conn_size}, but we got shape {weights.shape}")
-=======
             raise ShapeError(
                 f"Excepted shape is {conn_size}, but we got shape {weights.shape}"
             )
->>>>>>> b49160f9
 
         self.weights = np.asarray(weights, dtype=np.int8)
 
@@ -180,14 +170,9 @@
         self.conn_size = conn_size
 
         if not is_shape(weights, self.conn_size):
-<<<<<<< HEAD
-            # TODO Error description
-            raise ShapeError(f"Excepted shape is {conn_size}, but we got shape {weights.shape}")
-=======
             raise ShapeError(
                 f"Excepted shape is {conn_size}, but we got shape {weights.shape}"
             )
->>>>>>> b49160f9
 
         # Element-wise Multiplication
         self.weights = np.asarray(weights, dtype=np.int8)
