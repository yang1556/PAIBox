--- conflicted
+++ resolved
@@ -23,14 +23,9 @@
     def save(self, *args, **kwargs) -> None:
         """Save the context by the key-value pairs."""
         if len(args) % 2 > 0:
-<<<<<<< HEAD
-            # TODO
-            raise TypeError(f"save() take even positional arguments but odd given")
-=======
             raise TypeError(
                 f"Expected even positional arguments but odd given {len(args)}"
             )
->>>>>>> b49160f9
 
         for i in range(0, len(args), 2):
             k = args[i]
