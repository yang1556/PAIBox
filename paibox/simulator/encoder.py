--- conflicted
+++ resolved
@@ -30,33 +30,9 @@
 
         super().__init__(name)
 
-<<<<<<< HEAD
-    def run(
-        self,
-        duration: int,
-        dt: int = 1,
-        rng: Generator = np.random.default_rng(),
-        **kwargs,
-    ) -> np.ndarray:
-        if duration < 0:
-            # TODO
-            raise ValueError(f"duration should be > 0, but yours is {duration}")
-
-        n_steps = int(duration / dt)
-        return self.run_steps(n_steps, rng, **kwargs)
-
-    def run_steps(self, n_steps: int, rng: Generator, **kwargs) -> np.ndarray:
-        output = np.zeros((n_steps,) + self.shape_out, dtype=np.bool_)
-
-        for i in range(n_steps):
-            output[i] = self(**kwargs)
-
-        return output
-=======
     def get_rng(self) -> Generator:
         seed = np.random.randint(MAXINT) if self.seed is None else self.seed
         return np.random.default_rng(seed)
->>>>>>> b49160f9
 
     @property
     def num_out(self) -> int:
