--- conflicted
+++ resolved
@@ -70,10 +70,6 @@
             if item in self.children:
                 return self.children[item]
             else:
-<<<<<<< HEAD
-                # TODO
-=======
->>>>>>> b49160f9
                 raise KeyError(f"Key {item} not found.")
 
         if isinstance(item, int):
