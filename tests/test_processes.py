--- conflicted
+++ resolved
@@ -4,12 +4,6 @@
 import paibox as pb
 
 
-<<<<<<< HEAD
-def test_Uniform():
-    proc = pb.UniformGen(shape_out=(100,))
-
-    proc.run(10)
-=======
 @pytest.mark.parametrize("Process", [pb.simulator.UniformGen, pb.simulator.Constant])
 def test_Processes_run(Process: pb.base.Process):
     duration = 10
@@ -140,5 +134,4 @@
     proc = MyProcess1_with_args(shape_out=(10, 10), keep_size=True)
     output = proc.run(duration, bias=2)
 
-    assert output.shape == (duration, 10, 10)
->>>>>>> a6a455c1
+    assert output.shape == (duration, 10, 10)