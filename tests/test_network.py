import numpy as np
import pytest

import paibox as pb
from paibox.node import NodeDict


def test_Collector_operations():
    s1 = pb.DynamicSys(name="s1")
    s2 = pb.base.Projection(name="s2")
    s3 = pb.network.NeuDyn(name="s3")
    s4 = pb.DynSysGroup(s1, s2, name="s4")

    g1 = pb.DynSysGroup(s1, s2, s3, name="g1")
    g2 = pb.DynSysGroup(s1, s2, s4, name="g2")
    g3 = pb.DynSysGroup(s1, s2, name="g3")
    g4 = pb.DynSysGroup(s1, s4, name="g4")

    g1_nodes = g1.nodes(method="relative", level=1, include_self=False)
    g2_nodes = g2.nodes(method="relative", level=1, include_self=False)
    g3_nodes = g3.nodes(method="relative", level=1, include_self=False)
    g4_nodes = g4.nodes(method="relative", level=1, include_self=False)

    g_nodes_sum = g1_nodes + g2_nodes
    assert len(g_nodes_sum) == 4

    with pytest.raises(ValueError):
        g_nodes_sub = g1_nodes - g2_nodes

    g_nodes_sub = g1_nodes - g3_nodes

    assert len(g_nodes_sub) == 1

    assert len(g4_nodes.unique()) == 2

    assert len(g3_nodes.exclude(pb.base.Projection)) == 1
    assert len(g1_nodes.not_subset(pb.network.NeuDyn)) == 2
    assert len(g1_nodes.include(pb.DynamicSys, pb.base.Projection)) == 2


class Net(pb.DynSysGroup):
    """Not nested network
    n1->s1->n2, n3
    """

    def __init__(self):
        super().__init__()
        self.n1 = pb.neuron.TonicSpikingNeuron(2, 3)
        self.n2 = pb.neuron.TonicSpikingNeuron(2, 3)
        self.s1 = pb.synapses.NoDecay(self.n1, self.n2, pb.synapses.All2All())
        self.n3 = pb.neuron.TonicSpikingNeuron(2, 4)


class Nested_Net_Level_1(pb.DynSysGroup):
    """Nested network, level 1.
    n1 -> s1 -> n2     n1 -> s1 -> n2
    |                  |
    subnet1 -> s2 -> subnet2
    """

    def __init__(self):
        super().__init__()

        class Subnet(pb.DynSysGroup):
            def __init__(self):
                super().__init__()
                self.n1 = pb.neuron.TonicSpikingNeuron(2, 3)
                self.n2 = pb.neuron.TonicSpikingNeuron(2, 3)
                self.s1 = pb.synapses.NoDecay(self.n1, self.n2, pb.synapses.All2All())

        self.subnet1 = Subnet()
        self.subnet2 = Subnet()
        self.s2 = pb.synapses.NoDecay(
            self.subnet1.n2, self.subnet2.n1, pb.synapses.All2All()
        )


def test_DynSysGroup_flatten_nodes():
    net = Net()

    # 1. Relative + include_self == True
    nodes1 = net.nodes(method="relative", level=1, include_self=True)
    assert nodes1[""] == net
    assert len(nodes1) == 5

    # 2. Relative + include_self == False
    nodes2 = net.nodes(method="relative", level=1, include_self=False)
    assert len(nodes2) == 4

    # 3. Absolute + include_self == True
    nodes3 = net.nodes(method="absolute", level=1, include_self=True)
    assert len(nodes3) == 5

    # 4. Absolute + include_self == False
    nodes4 = net.nodes(method="absolute", level=1, include_self=False)
    assert len(nodes4) == 4


def test_DynSysGroup_nodes_nested_level1():
    net = Nested_Net_Level_1()

    # 1. Relative + include_self == True
    nodes1 = net.nodes(method="relative", level=1, include_self=True)
    assert nodes1[""] == net
    assert len(nodes1) == 4

    # 2. Relative + include_self == False
    nodes2 = net.nodes(method="relative", level=1, include_self=False)
    assert len(nodes2) == 3

    # 3. Absolute + include_self == True
    nodes3 = net.nodes(method="absolute", level=1, include_self=True)
    assert len(nodes3) == 4

    # 4. Absolute + include_self == False
    nodes4 = net.nodes(method="absolute", level=1, include_self=False)
    assert len(nodes4) == 3

    # 5. Find nodes from level 1 to level 2, relatively
    nodes5 = net.nodes(method="relative", level=2, include_self=False)

    # 6. Find nodes from level 1 to level 2, absolutely
    nodes6 = net.nodes(method="absolute", level=2, include_self=False)
    assert len(nodes6) == 9


def test_Sequential_build():
    n1 = pb.neuron.TonicSpikingNeuron(10, fire_step=3)
    n2 = pb.neuron.TonicSpikingNeuron(10, fire_step=5)
    s1 = pb.synapses.NoDecay(n1, n2, pb.synapses.All2All())
    sequential = pb.network.Sequential(n1, s1, n2)

    assert isinstance(sequential, pb.network.Sequential)

    nodes1 = sequential.nodes(method="absolute", level=1, include_self=False)
    assert len(nodes1) == 3

    class Seq(pb.Sequential):
        def __init__(self):
            super().__init__()
            self.n1 = pb.neuron.TonicSpikingNeuron(5, fire_step=3)
            self.n2 = pb.neuron.TonicSpikingNeuron(5, fire_step=5)
            self.s1 = pb.synapses.NoDecay(self.n1, self.n2, pb.synapses.All2All())

    seq = Seq()
    nodes2 = seq.nodes(method="absolute", level=1, include_self=False)
    assert len(nodes2) == 3


def test_Sequential_getitem():
    n1 = pb.neuron.TonicSpikingNeuron(10, fire_step=3, name="n1")
    n2 = pb.neuron.TonicSpikingNeuron(10, fire_step=5, name="n2")
    s1 = pb.synapses.NoDecay(n1, n2, pb.synapses.All2All())
    n3 = pb.neuron.TonicSpikingNeuron(10, fire_step=5, name="n3")
    s2 = pb.synapses.NoDecay(n2, n3, pb.synapses.All2All())
    sequential = pb.network.Sequential(n1, s1, n2, s2, n3, name="Sequential_2")

    assert isinstance(sequential.children, NodeDict)
    assert len(sequential) == 5

    # str
    for str in ["n1", "n2"]:
        sequential[str]

    with pytest.raises(KeyError):
        sequential["n4"]

    for item in [0, 1]:
        sequential[item]

    # Out of index
    with pytest.raises(IndexError):
        sequential[5]

    # Slice
    seq = sequential[:1]

    assert seq != sequential

    seq = sequential[1:]
    seq = sequential[0:]
    seq = sequential[1:10]
    sequential[1:2]


class Net1_User_Update(pb.DynSysGroup):
    def __init__(self):
        super().__init__()
        self.n1 = pb.neuron.TonicSpikingNeuron(2, fire_step=2)
        self.n2 = pb.neuron.TonicSpikingNeuron(2, fire_step=2)
        self.s1 = pb.synapses.NoDecay(self.n1, self.n2, pb.synapses.One2One())

    def update(self, x):
        y = self.n1.update(x)
        y = self.s1.update(y)
        y = self.n2.update(y)

        return y


class Net1_Default_Update(pb.DynSysGroup):
    def __init__(self):
        super().__init__()
        self.n1 = pb.neuron.TonicSpikingNeuron(2, fire_step=2)
        self.n2 = pb.neuron.TonicSpikingNeuron(2, fire_step=2)
        self.s1 = pb.synapses.NoDecay(self.n1, self.n2, pb.synapses.One2One())


class Net2_User_Update(pb.DynSysGroup):
    def __init__(self):
        """
        n1 -> s1
                -> n3
        n2 -> s2
        """
        super().__init__()
        self.n1 = pb.neuron.TonicSpikingNeuron(3, fire_step=2)
        self.n2 = pb.neuron.TonicSpikingNeuron(3, fire_step=2)
        self.n3 = pb.neuron.TonicSpikingNeuron(3, fire_step=2)
        self.s1 = pb.synapses.NoDecay(self.n1, self.n3, pb.synapses.One2One())
        self.s2 = pb.synapses.NoDecay(self.n2, self.n3, pb.synapses.One2One())

    def update(self, x1, x2):
        y1 = self.n1.update(x1)
        y2 = self.n2.update(x2)
        y1_s1 = self.s1.update(y1)
        y2_s2 = self.s2.update(y2)
        y3 = self.n3.update(y1_s1 + y2_s2)

        return y3


class Net1(pb.DynSysGroup):
    def __init__(self):
        super().__init__()
        self.n1 = pb.neuron.TonicSpikingNeuron(2, fire_step=2)
        self.n2 = pb.neuron.TonicSpikingNeuron(2, fire_step=2)
        self.s1 = pb.synapses.NoDecay(self.n1, self.n2, pb.synapses.One2One())

        class MyProcess_Without_Shape(pb.base.Process):
            def __init__(self):
                super().__init__((2,))

            def update(self, *args, **kwargs):
                return np.ones((2,))

        self.inp = pb.InputProj(MyProcess_Without_Shape(), target=self.n1)


class Net2(pb.DynSysGroup):
    def __init__(self):
        """
        n1 -> s1 -> node1
        """
        super().__init__()
        self.n1 = pb.neuron.TonicSpikingNeuron(2, fire_step=2)
        self.node1 = Net1()
        self.s1 = pb.synapses.NoDecay(self.n1, self.node1.n1, pb.synapses.One2One())


def test_DynSysGroup_AutoUpdate_No_Nested():
    net = Net1()

    expected_y_n1 = np.array(
        [[0, 0], [1, 1], [0, 0], [1, 1], [0, 0], [1, 1], [0, 0], [1, 1], [0, 0], [1, 1]]
    )
    expected_y_n2 = np.array(
        [[0, 0], [0, 0], [0, 0], [0, 0], [1, 1], [0, 0], [0, 0], [0, 0], [1, 1], [0, 0]]
    )

    sim = pb.Simulator(net)
    p1 = pb.simulator.Probe(net.n1, "output")
    p2 = pb.simulator.Probe(net.n2, "output")

    sim.add_probe(p1)
    sim.add_probe(p2)
    sim.run(10)

    assert np.array_equal(sim.data[p1], expected_y_n1)
    assert np.array_equal(sim.data[p2], expected_y_n2)


@pytest.mark.parametrize("level", [1, 2], ids=["level_1", "level_2"])
def test_SynSysGroup_nodes_nested(level):
    net = Net2()
    all_nodes = net.nodes("absolute", level=level, include_self=False)

    for v in all_nodes.values():
        print(v)

    if level == 1:
        assert len(all_nodes.values()) == 3
    else:
        assert len(all_nodes.values()) == 6

    # neuron_nodes = list(all_nodes.subset(pb.neuron.Neuron).values())
    # syn_nodes = list(all_nodes.subset(pb.synapses.Synapses).values())

    # assert neuron_nodes == [net.n1, net.node1.n1, net.node1.n2]
    # assert syn_nodes == [net.s1, net.node1.s1]


def test_DynSysGroup_update():
    """
    Structure 1:
        A sequential network.
        n1 -> s1 -> n2

    Use the default `update()` function.

    FIXME ERROR!
    """

    def sequential_structure_user_update():
        # 10(ts) * 2(width)
        x = np.ones((10, 2))
        _y = np.array([0, 0, 0, 1, 0, 0, 0, 1, 0, 0])

        net = Net1_User_Update()

        for i in range(10):
            y = net.update(x[i])
            assert np.array_equal(y, np.ones((2,)) * _y[i])

    def sequential_structure_default_update():
        x = np.ones((10, 2))
        _y = np.array([0, 0, 0, 1, 0, 0, 0, 1, 0, 0])

        net = Net1_Default_Update()

    sequential_structure_user_update()
    sequential_structure_default_update()

    def general_structure_user_update():
        x1 = np.ones((12, 3))
        x2 = np.ones((12, 3))
        y1_s1 = np.array([0, 0, 0, 1, 0, 0, 0, 1, 0, 0, 0, 1])
        y2_s2 = np.array([0, 0, 0, 1, 0, 0, 0, 1, 0, 0, 0, 1])
        y3 = np.array([0, 0, 0, 1, 0, 0, 0, 1, 0, 0, 0, 1])

        net = Net2_User_Update()

        for i in range(12):
            y = net.update(x1[i], x2[i])
            assert np.array_equal(y, np.ones((3,)) * y3[i])

    general_structure_user_update()


def test_InputProj_func() -> None:
<<<<<<< HEAD
    inp = pb.network.InputProj(pb.processes.UniformGen((5,)))
=======
    inp = pb.network.InputProj(pb.simulator.UniformGen((5,)))
>>>>>>> a6a455c1

    sim = pb.Simulator(inp)
    p1 = pb.simulator.Probe(inp, "state")

    sim.add_probe(p1)
    sim.run(10)

    assert sim.data[p1].shape == (10, 5)

<<<<<<< HEAD
    inp2 = pb.network.InputProj(pb.processes.Constant((3,), 1))
=======
    inp2 = pb.network.InputProj(pb.simulator.Constant((3,), 1))
>>>>>>> a6a455c1

    sim2 = pb.Simulator(inp2)
    p2 = pb.simulator.Probe(inp2, "state")

    sim2.add_probe(p2)
    sim2.run(10)


def test_InputProj_user_func():
    # 1. Define a process
    class MyProcess(pb.base.Process):
        def __init__(self, shape_out):
            super().__init__(shape_out)

<<<<<<< HEAD
        def update(self, tick, bias) -> None:
            self.output = np.ones(self.shape_out) * tick + bias
=======
        def update(self, t, bias):
            assert bias == 1
            return np.ones(self.shape_out) * t + bias
>>>>>>> a6a455c1

    # 2. Define a input projection
    my_inp = pb.network.InputProj(MyProcess((10, 10)))

    # 3. Simulate this input projection
    my_sim = pb.Simulator(my_inp)
    my_probe = pb.simulator.Probe(my_inp, "state")
    my_sim.add_probe(my_probe)
    my_sim.run(10, bias=1)

    class MyProcess2(pb.base.Process):
        def __init__(self, shape_out):
            super().__init__(shape_out)

        def update(self, t):
            return np.ones(self.shape_out)
        
    my_inp2 = pb.network.InputProj(MyProcess2((10,)))

    my_sim2 = pb.Simulator(my_inp2)
    my_probe2 = pb.simulator.Probe(my_inp2, "state")
    my_sim2.add_probe(my_probe2)
    my_sim2.run(10)<|MERGE_RESOLUTION|>--- conflicted
+++ resolved
@@ -348,11 +348,7 @@
 
 
 def test_InputProj_func() -> None:
-<<<<<<< HEAD
-    inp = pb.network.InputProj(pb.processes.UniformGen((5,)))
-=======
     inp = pb.network.InputProj(pb.simulator.UniformGen((5,)))
->>>>>>> a6a455c1
 
     sim = pb.Simulator(inp)
     p1 = pb.simulator.Probe(inp, "state")
@@ -362,11 +358,7 @@
 
     assert sim.data[p1].shape == (10, 5)
 
-<<<<<<< HEAD
-    inp2 = pb.network.InputProj(pb.processes.Constant((3,), 1))
-=======
     inp2 = pb.network.InputProj(pb.simulator.Constant((3,), 1))
->>>>>>> a6a455c1
 
     sim2 = pb.Simulator(inp2)
     p2 = pb.simulator.Probe(inp2, "state")
@@ -381,14 +373,9 @@
         def __init__(self, shape_out):
             super().__init__(shape_out)
 
-<<<<<<< HEAD
-        def update(self, tick, bias) -> None:
-            self.output = np.ones(self.shape_out) * tick + bias
-=======
         def update(self, t, bias):
             assert bias == 1
             return np.ones(self.shape_out) * t + bias
->>>>>>> a6a455c1
 
     # 2. Define a input projection
     my_inp = pb.network.InputProj(MyProcess((10, 10)))
